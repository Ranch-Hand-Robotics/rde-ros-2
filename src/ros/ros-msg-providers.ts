--- conflicted
+++ resolved
@@ -62,7 +62,6 @@
 
 /**
  * Cache entry for parsed message files
-<<<<<<< HEAD
  */
 interface ParsedMessageCacheEntry {
     version: number;
@@ -77,17 +76,6 @@
 const MAX_CACHE_SIZE = 100;
 
 /**
- * Parses a ROS message or service file with caching
- */
-export function parseMessageFile(document: vscode.TextDocument): ParsedMessage {
-=======
- */
-interface ParsedMessageCacheEntry {
-    version: number;
-    parsed: ParsedMessage;
-}
-
-/**
  * Cache for parsed message files to avoid redundant parsing
  * Limited to 100 entries to prevent unbounded memory growth
  */
@@ -98,7 +86,6 @@
  * Parses a ROS message or service file with caching
  */
 function parseMessageFile(document: vscode.TextDocument): ParsedMessage {
->>>>>>> 5d523d1a
     const cacheKey = document.uri.toString();
     const cachedEntry = parsedMessageCache.get(cacheKey);
     
