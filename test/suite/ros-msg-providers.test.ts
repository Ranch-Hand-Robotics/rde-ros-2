--- conflicted
+++ resolved
@@ -592,10 +592,8 @@
         assert.ok(hoverText.includes('F12') || hoverText.includes('definition'), 
             'Hover should suggest using F12 to go to definition for unqualified custom types');
     });
-<<<<<<< HEAD
-});
-
-suite('parseMessageFile Unit Tests', () => {
+
+  suite('parseMessageFile Unit Tests', () => {
     test('Should parse basic field definitions with primitive types', () => {
         const content = `int32 counter
 float64 temperature
@@ -980,6 +978,4 @@
         assert.strictEqual(result.comments.get(1), 'Pi constant');
         assert.strictEqual(result.comments.get(2), 'Default mode');
     });
-=======
->>>>>>> 5d523d1a
 });